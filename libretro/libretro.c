--- conflicted
+++ resolved
@@ -1045,11 +1045,7 @@
   var.key = "genesis_plus_gx_audio_filter";
   environ_cb(RETRO_ENVIRONMENT_GET_VARIABLE, &var);
   {
-<<<<<<< HEAD
     if (!strcmp(var.value, "low-pass"))
-=======
-    if (!strcmp(var.value, "lowpass"))
->>>>>>> b113bc67
       config.filter = 1;
 
     #if HAVE_EQ 
@@ -1659,17 +1655,12 @@
       { "genesis_plus_gx_lock_on", "Cartridge lock-on; disabled|game genie|action replay (pro)|sonic & knuckles" },
       { "genesis_plus_gx_ym2413", "Master System FM; auto|disabled|enabled" },
       { "genesis_plus_gx_dac_bits", "YM2612 DAC quantization; disabled|enabled" },
-<<<<<<< HEAD
-
       #ifdef HAVE_YM3438_CORE
       { "genesis_plus_gx_ym3438", "YM2612/YM3438 core; mame|nuked opn2" },
       #endif
 
       { "genesis_plus_gx_audio_filter", "Audio filter; disabled|low-pass" },
-=======
       { "genesis_plus_gx_sound_output", "Sound output; stereo|mono" }, 
-      { "genesis_plus_gx_audio_filter", "Audio filter; disabled|lowpass" },
->>>>>>> b113bc67
       { "genesis_plus_gx_lowpass_range", "Low-pass filter %; 60|65|70|75|80|85|90|95|5|10|15|20|25|30|35|40|45|50|55"},
       
       #if HAVE_EQ     
